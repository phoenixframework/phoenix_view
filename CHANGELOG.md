# CHANGELOG

<<<<<<< HEAD
## 2.0.4 (2024-06-14)

  * Fix warning when using elixir v1.17

=======
>>>>>>> 8e14da94
## 2.0.3 (2023-10-28)

  * Relax Phoenix.HTML dependency

## 2.0.2 (2022-11-07)

  * Fix regression where directories were not being tracked for new files

## 2.0.1 (2022-10-29)

  * Undeprecate `Phoenix.View.render_layout/4`

## 2.0.0 (2022-10-26)

  * Extract `Phoenix.Template` to a separete dependency: `phoenix_template`
  * Document replacing `Phoenix.View` with `Phoenix.Component`
  * Deprecate `Phoenix.View.render_layout/4` in favor of `Phoenix.Component` with slots instead

## 1.1.2 (2022-02-02)

  * Fix dialyzer warnings on `template_not_found`

## 1.1.1 (2022-01-31)

  * Add compile-time dependencies to template engines

## 1.1.0 (2022-01-06)

  * Do not add compile time dependencies on arguments given to Phoenix.View and Phoenix.Template
  * Soft-deprecate `render_existing/3` in favor of `function_exported?/3` checks

## 1.0.0 (2021-07-18)

  * Initial release<|MERGE_RESOLUTION|>--- conflicted
+++ resolved
@@ -1,12 +1,9 @@
 # CHANGELOG
 
-<<<<<<< HEAD
-## 2.0.4 (2024-06-14)
+## 2.0.4 (2024-06-13)
 
   * Fix warning when using elixir v1.17
 
-=======
->>>>>>> 8e14da94
 ## 2.0.3 (2023-10-28)
 
   * Relax Phoenix.HTML dependency
